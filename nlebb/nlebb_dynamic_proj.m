% -------------------------------------------------------------------------
% Physics-aware machine learning
% Cyber-Physical Simulation, TU Darmstadt
% -------------------------------------------------------------------------
% Nonlinear Euler-Bernoulli beam 
% Dynamic deformation example with implicit Newmark time integration
% using projection-based MOR with eigenmodes or POD and DEIM
% -------------------------------------------------------------------------

clear all;

% -------------------------------------------------------------------------
% --- INPUTS

% Projection-based MOR
qmode = 2;          % 0: Off, 1: Modal, 2: POD/SVD
qm = 4;             % Number of modes for projection
qdeim = 0; % 12;    % Use DEIM for f with ... modes

% Neural network-based approximation
<<<<<<< HEAD
qnn = 0;            % 0: Off, 1: No energy, 2: Energy
fnw = fullfile('..', 'FFNN_ROM', 'data', 'weights.txt');
=======
qnn = 0;            % 0: Off, 1: On
fnw = 'weights_01_1_5e-7.txt';
>>>>>>> 825bba02

% Axial & transversal line load [N/m]
load_f = 0;
load_q = 0; % -0.981*RA*0.1;
load = @(x,t) [load_f, load_q];    

% Point forces at points [1,2,3,4]*L/4 [N]
<<<<<<< HEAD
tPer = .01;                  % Vibration period [s]
=======
tPer = 1.;                  % Vibration period [s]
>>>>>>> 825bba02
Nx = @(t) [0 0 0 0];
Qz = @(t) [0 0 0 -10*sin(2*pi/tPer*t)];  
% Qz = @(t) [0 0 0 -10*(1+t)*sin(2*pi/tPer*t)];
% Qz = @(t) [0 0 0 multiphase_multisin(2,0.085,100,1,3,t)]; % Multisine train 1
% Qz = @(t) [0 0 0 multiphase_multisin(2,0.085,100,2,3,t)]; % Multisine train 2
% Qz = @(t) [0 0 0 multiphase_multisin(2,0.085,100,3,3,t)]; % Multisine train 3
% Qz = @(t) [0 0 0 multiphase_multisin(1,0.103,78,1,1,t)];  % Multisine test 1
% Qz = @(t) [0 0 0 1.5*sin(2*pi*6*t)];                      % Sine test
% Qz = @(t) [0 0 0 -10*(t>.2)];                            % Step test
% Qz = @(t) [0 0 0 -10*(t>.5)*(t<.51)];                   % Dirac test
% Qz = @(t) [0 0 0 -2*t];                                   % Quasi static
My = @(t) 0;                % Moment at x=L [Nm]


% -------------------------------------------------------------------------
% --- CALL FUNCTION FOR DATA GENERATION (BEAM SIMULATION)

[q0all, Qfall, QKQall] = nlebb_dynamic_fun(load, Nx, Qz, My, tPer, qmode, qm, qdeim, qnn, fnw);

% -------------------------------------------------------------------------
% --- SAVE REDUCED DOFS AND INTERNAL FORCE VECTORS

writematrix(q0all,'q0all.txt')
writematrix(Qfall,'Qfall.txt')
writematrix(QKQall,'QKQall.txt')

% -------------------------------------------------------------------------
% -------------------------------------------------------------------------

function [q0all, Qfall, QKQall] = nlebb_dynamic_fun(load, Nx, Qz, My, tPer, qmode, qm, qdeim, qnn, fnw)

% -------------------------------------------------------------------------
% --- INPUTS

% Geometric and material parameters
L = 0.2;            % Length [m]
W = 0.02;           % Width [m]
H = 0.02;           % Height [m]
E = 50e6;           % Young's modulus [Pa]
rho = 1100;         % Density [kg/m³]          

% Cross-section parameters (assuming rectangular cross-section)
EA = E * W*H;       % E*A
EI = E * H^3*W/12;  % E*I
RA = rho * W*H;     % rho*A
param = [EA, EI, RA];

% Dirichlet boundary conditions (0:free, 1:roler, 2:simple, 3:clamped)
BC0 = 3;            % x=0
BC1 = 0;            % x=L

% Axial & transversal line load [N/m]
%-- input 

% Point forces at points [1,2,3,4]*L/4 [N]
%-- input

% Time discretization parameters
tend = 5*tPer;              % End time
stepsPer = 8 * 20 * 2;          % Time steps per period
dt = tPer/stepsPer;         % Time step size
twrite = stepsPer / 16;     % Write to command line every ... time steps

% Number of finite elements
ne = 4*2;       

% Visualization options
plotBeamSteps = stepsPer / 8;   % Plot deformed beam every ... time steps (0: no plot)
plotBeamDerivs = 0;             % Plot also 1st or 2nd derivatives
plotTimePts = [1+ne/2 1+ne];    % Plot deformation over time at node points ([]: no plot)
plotEnergy = 1;                 % Plot energies over time
plotMovieSteps = stepsPer / 16 * 0;  % Create a movie frame every ... time steps (0: no movie)

% Newton-Raphson parameters
rnMax = 20;     % Max. no. of iterations
eps = 1e-5;     % Tolerance for errors

% Newmark parameters
gamma = 0.6;        
beta = gamma / 2.; 

plotModes = 1;

% -------------------------------------------------------------------------
% --- DATA PREPARATION

% Mesh
nn = ne+1;                  % Number of nodes
XX = 0:(L/ne):L;            % Node positions
XE = [1:ne; 2:nn]';         % Node-to-element map
nu = 2*nn;                  % Number of shape functions
N = 2*nu;                   % Number of DOFs
UW = zeros(2,nu);           % Matrix of uw-values
UE = zeros(ne,8);           % DOF-to-element map
for i = 1:ne
    UE(i,:) = (4*i-4)+(1:8);
end

% Dirichlet DOFs
if (BC0 == 0)               % at x=0
    dofs_d = [];
elseif (BC0 == 1)
    dofs_d = 2; 
elseif (BC0 == 2)
    dofs_d = 1:2;
elseif (BC0 == 3)
    dofs_d = [1,2,4];
end
if (BC1 == 1)               % at x=L
    dofs_d = [dofs_d, 4*ne+2]; 
elseif (BC1 == 2)
    dofs_d = [dofs_d, 4*ne+(1:2)];
elseif (BC1 == 3)
    dofs_d = [dofs_d, 4*ne+[1,2,4]];
end
dofs_i = setdiff(1:N,dofs_d); % Independent DOFs
Ni = length(dofs_i);

% Neumann values
dofs_n = [(ne+1):ne:N, ((ne+1):ne:N)+1, N];
vals_n = @(t) [Nx(t), Qz(t), -My(t)*ne/L]';

% -------------------------------------------------------------------------
% --- LOAD MODES AND PREPARE PROJECTION

% Load projection matrix
if (qmode == 0)
    qm = Ni;
    loadQ = eye(Ni,Ni);
elseif (qmode == 1)
    loadS = importdata("eigS.mat");
    loadQ = importdata("eigU.mat");
elseif (qmode == 2)
    loadS = importdata("svdUS1.mat");
    loadQ = importdata("svdUU1.mat");
end
if (size(loadQ,1) ~= Ni)
    if (size(loadQ,1) == N)
        loadQ = loadQ(dofs_i,:);
    else
        error("Wrong size of Q!");
    end
end
Q = loadQ(:,1:qm);

% Plot modes
if (qmode && plotModes)
    u = zeros(N,1);
    nlebbplots = nlebb_plot([],XX,XE,u,UE,5,0,i);
    for i = 1:qm
        u(dofs_i) = Q(:,i);
        nlebbplots = nlebb_plot(nlebbplots,XX,XE,u,UE,5,0,i+1);
    end 
end


% Use DEIM for f
if (qdeim)
    loadFS = importdata("svdFSi1.mat");
    loadFU = importdata("svdFUi1.mat");
    %loadFS = importdata("svdFSi.mat");
    %loadFU = importdata("svdFUi.mat");
    if (size(loadFU,1) ~= Ni)
        if (size(loadFU,1) == N)
            loadFU = loadFU(dofs_i,:);
        else
            error("Wrong size of FU!");
        end
    end
    F0U = loadFU(:,1:qdeim);
    F0P = deim(F0U);
    Qd = (F0U(F0P, :)' \ (F0U'*Q))';
end

% Use NN for f
if (qnn==1)
    units = [16 16 16 16 qm]; % Number of nodes in hidden and output layers
    activations = {@softplus @softplus @softplus @softplus @linear};
    [Wnn,bnn] = read_weights(units,fnw);
elseif (qnn==2)
    units = [16 16 1]; % Number of nodes in hidden and output layers
    activations = {@softplus @softplus @linear};
    [Wnn,bnn] = read_weights(units,fnw);
end

% -------------------------------------------------------------------------
% --- TIME INTEGRATION WITH IMPLICIT NEWMARK METHOD - WITH MOR

% Initalization of time variables
t = 0;
ti = 1;
tsteps = round(tend/dt+1);
tt = zeros(tsteps,1);

% Initialization of DOF vector u 
U0 = zeros(N,1);
M = zeros(N,N);

% Initialization of reduced DOF vector q
q0 = zeros(qm,1);
q1 = zeros(qm,1);
q2 = zeros(qm,1);
QMQ = 0;
isInit = 0;

% Arrays for saving values of u,q,q',q" for all time steps
U0all = zeros(N,tsteps);
q0all = zeros(qm,tsteps);
q1all = q0all;
q2all = q0all;
Qfall = q0all;
QKQall = zeros(qm^2, tsteps);
Wall = zeros(3,tsteps);     % Kinetic, internal & external energy

% Initialize plotting
if (plotBeamSteps > 0)
    nlebbplots = nlebb_plot([],XX,XE,U0,UE,5,plotBeamDerivs,ti);
end

% Loop over time steps
while (t < tend)

    % Increment time
    ti = ti+1;
    t = t+dt;
    tt(ti) = t;    

    % History vectors
    QbOld = (QMQ*q0) / (beta*dt^2) + (QMQ*q1) / (beta*dt) + (QMQ*q2) * (1-2*beta)/(2*beta);
    q00 = q0;
    q20 = q2;

    % Netwon-Raphson iterations
    lastwarn('', '');
    rn = 0;
    ru = 1;
    rr = 1;
    while (rn < rnMax && (ru > eps || rr > eps))

        rn = rn+1;

        % Initialize for current iteration
        K = zeros(N,N);
        f = zeros(N,1);
        b = f;

        % Assembly
        for el = 1:ne

            % Data for evaluation  
            Xel = XX(:,XE(el,:));
            Uel = U0(UE(el,:));
            UWel = [Uel(1:2:7)'; Uel(2:2:8)'];

            % Element evaluation
            if (isInit)
                [fe, be, Ke] = nlebb_elem(Xel,UWel,param,@(x)load(x,t));
            else
                [fe, be, Ke, Me] = nlebb_elem(Xel,UWel,param,@(x)load(x,t));
                M(UE(el,:),UE(el,:)) = M(UE(el,:),UE(el,:)) + Me;
            end

            % Assembly
            K(UE(el,:),UE(el,:)) = K(UE(el,:),UE(el,:)) + Ke;
            f(UE(el,:)) = f(UE(el,:)) + fe;
            b(UE(el,:)) = b(UE(el,:)) + be;

        end

        % Point loads
        b(dofs_n) = b(dofs_n) + vals_n(t);

        % Project
        if (~isInit)
            QMQ = Q'*M(dofs_i,dofs_i)*Q;
            isInit = 1;
        end

        fi = f(dofs_i);
        Kii = K(dofs_i,dofs_i);
        if (qdeim)
            Qf = Qd * fi(F0P);
            QKQ = Qd * Kii(F0P,:) * Q;     
            % Note: An efficient assembly for DEIM should only sample the
            %       required rows of fi(F0P)! Assembling the whole f is
            %       completely inefficient and only done here for demo.
        elseif (qnn==1)
            [Qf,QKQ] = mlp(Wnn,bnn,activations,q0);
            % Note: An efficient use of the neural network would mean
            %       disabling the assembly of f and K, which was not done
            %       here to the changes less intrusive to the code.
        elseif (qnn==2)
            [~,Qf,QKQ] = mlp(Wnn,bnn,activations,q0);
            Qf = Qf';
            QKQ = reshape(QKQ,qm,qm);
            % Note: An efficient use of the neural network would mean
            %       disabling the assembly of f and K, which was not done
            %       here to the changes less intrusive to the code.
        else
            Qf = Q'*fi;
            QKQ = Q'*Kii*Q;
        end
        Qb = Q'*b(dofs_i);        

        % Residual and linear solve
        R = (QMQ*q0) / (beta*dt^2) + Qf - Qb - QbOld;
        KT = QMQ / (beta*dt^2) + QKQ;
        dq = KT \ R;

        if (lastwarn())
            problem = 1;
        end
        
        % Update
        q0 = q0 - dq;
        U0(dofs_i) = Q*q0;

        % Errors
        ru = norm(dq) / norm(q0);
        rr = norm(R);

    end

    % Convergence check
    if (rn >= rnMax)
        fpvals = vals_n(t);
        fprintf("t=%5.2f, rn=%2i, ru=%5.3e, rr=%5.3e, fp=%6.3f\n", ...
            t, rn, ru, rr, fpvals(8));
        fprintf("Max. no of Newton iterations exceeded - abort\n");
        t = tend + 1;
        continue
    end

    % Update velocities and accelerations
    q2 = (q0-q00)/(beta*dt^2) - q1/(beta*dt) - (1-2*beta)/(2*beta)*q2;
    q1 = q1 + dt*(1-gamma)*q20 + dt*gamma*q2;

    % Save vectors
    q0all(:,ti) = q0;
    q1all(:,ti) = q1;
    q2all(:,ti) = q2;
    Qfall(:,ti) = Qf;
    U0all(:,ti) = U0;
    Qfall(:,ti) = Qf;
    QKQall(:,ti) = reshape(QKQ, 1, []);

    % Compute energies
    Wkin = 0.5*dot(q1,QMQ*q1);
    Wint = 0.5*dot(q0,Qf);
    Wext = dot(q0,Qb);
    Wall(:,ti) = [Wkin, Wint, Wext]';

    % Print
    if (rem(ti,twrite) == 1)
        fpvals = vals_n(t);
        fprintf("t=%5.2f, rn=%2i, ru=%5.3e, rr=%5.3e, fp=%6.3f\n", ...
            t, rn, ru, rr, fpvals(8));
        fprintf('         Wkin=%5.3e, Wint=%5.3e, Wext=%5.3e\n', ...
            Wkin, Wint, Wext);
    end

    % Plots
    if (rem(ti,plotBeamSteps) == 1)
        nlebbplots = nlebb_plot(nlebbplots,XX,XE,U0,UE,5,plotBeamDerivs,ti);
    end

end

% -------------------------------------------------------------------------
% --- POST-PROCESSING

if (~isempty(plotTimePts))
    figure; 
    set(gcf,'Color','white');
    ax1 = subplot(1,2,1); hold on;
    title('u');
    grid on;
    ax2 = subplot(1,2,2); hold on;
    title('w');
    grid on;

    for i=1:length(plotTimePts)
        plot(ax1, tt, U0all(4*plotTimePts(i)-3,:), ...
            'Displayname',sprintf('x=%4.2f', XX(plotTimePts(i))));
        plot(ax2, tt, U0all(4*plotTimePts(i)-2,:), ...
            'Displayname',sprintf('x=%4.2f', XX(plotTimePts(i))));
    end
    legend;
end

% Plot energies over time
if (plotEnergy)
    figure; 
    hold on;
    set(gcf,'Color','white');
    title('energies');
    grid on;
    plot(tt, Wall(1,:), 'Displayname', 'Kinetic energy');
    plot(tt, Wall(2,:), 'Displayname', 'Internal energy');
    plot(tt, Wall(3,:), 'Displayname', 'External work');
    legend;
end

% Plot mode amplitudes
if (plotModes)
    figure; hold on;
    title('Mode amplitudes q_i');
    for i = 1:qm
        plot(tt, q0all(i,:), 'Displayname', sprintf('q_%i', i));
    end
end

% Create, show (and save) movie
if (plotMovieSteps > 0)

    % Determine size of frame window
    u0min = min(min(U0all(1,:))-0.02*L,-0.2*L);
    u0min = floor(u0min * 10^(-floor(log10(L)))) * 10^floor(log10(L));
    u1max = max(max(U0all(N-3,:))+0.02*L, 0.2*L);
    u1max = ceil(u1max * 10^(-floor(log10(L)))) * 10^floor(log10(L));
    Wmin = min(min(min(U0all(2:4:N,:)))-0.05*L,-0.2*L);    
    Wmin = floor(Wmin * 10^(-floor(log10(L)))) * 10^floor(log10(L));
    Wmax = max(max(max(U0all(2:4:N,:)))+0.05*L, 0.2*L);
    Wmax = ceil(Wmax * 10^(-floor(log10(L)))) * 10^floor(log10(L));

    % Create frames
    nlebbframe = []; 
    frames(ceil(tend/dt/plotMovieSteps)+1) = struct('cdata',[],'colormap',[]);
    for ti = 1:plotMovieSteps:tsteps
    
        nlebbframe = nlebb_frame(nlebbframe,XX,XE,U0all(:,ti),UE,tt(ti),5);
        axis equal; axis([u0min L+u1max Wmin Wmax]); 
        frames(floor(ti/plotMovieSteps)+1) = getframe(gcf);
    end   

    % Make movie
    movie(nlebbframe,frames,1);

    % Save movie
    if (0)
        vwriter = VideoWriter("cantilever.avi");
        open(vwriter);
        writeVideo(vwriter,frames);
        close(vwriter);
    end
end

% -------------------------------------------------------------------------
% --- NEURAL NETWORK ACTIVATION FUNCTIONS
function [y,dy,ddy] = softplus(x)
    y = softplus(x);
    if nargout > 1
        dy = sigmoid(x);
        if nargout > 2
            ddy = dsigmoid(dy);
        end
    end
    
    function y = softplus(x)
        y = log(1 + exp(x));
    end
    function y = sigmoid(x)
        y = 1 ./ (1 + exp(-x));
    end
    function y = dsigmoid(x)
        y = x.*(1 - x);
    end
end

function [y,dy,ddy] = linear(x)
    y = x;
    if nargout > 1
        dy = x./x;
        if nargout > 2
            ddy = x * 0;
        end
    end
end

end


<|MERGE_RESOLUTION|>--- conflicted
+++ resolved
@@ -18,13 +18,8 @@
 qdeim = 0; % 12;    % Use DEIM for f with ... modes
 
 % Neural network-based approximation
-<<<<<<< HEAD
 qnn = 0;            % 0: Off, 1: No energy, 2: Energy
 fnw = fullfile('..', 'FFNN_ROM', 'data', 'weights.txt');
-=======
-qnn = 0;            % 0: Off, 1: On
-fnw = 'weights_01_1_5e-7.txt';
->>>>>>> 825bba02
 
 % Axial & transversal line load [N/m]
 load_f = 0;
@@ -32,11 +27,7 @@
 load = @(x,t) [load_f, load_q];    
 
 % Point forces at points [1,2,3,4]*L/4 [N]
-<<<<<<< HEAD
 tPer = .01;                  % Vibration period [s]
-=======
-tPer = 1.;                  % Vibration period [s]
->>>>>>> 825bba02
 Nx = @(t) [0 0 0 0];
 Qz = @(t) [0 0 0 -10*sin(2*pi/tPer*t)];  
 % Qz = @(t) [0 0 0 -10*(1+t)*sin(2*pi/tPer*t)];
